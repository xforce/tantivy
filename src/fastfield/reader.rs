--- conflicted
+++ resolved
@@ -8,11 +8,7 @@
 use schema::FAST;
 use directory::{WritePtr, RAMDirectory, Directory};
 use fastfield::FastFieldSerializer;
-<<<<<<< HEAD
-use fastfield::U64FastFieldsWriter;
-=======
 use fastfield::FastFieldsWriter;
->>>>>>> 0dad0279
 use common::bitpacker::compute_num_bits;
 use common::bitpacker::BitUnpacker;
 use schema::FieldType;
@@ -36,20 +32,6 @@
     /// Opens a fast field given a source.
     fn open(source: ReadOnlySource) -> Self;
 
-<<<<<<< HEAD
-lazy_static! {
-    static ref U64_FAST_FIELD_EMPTY: ReadOnlySource = {
-        let u64_fast_field = U64FastFieldReader::from(Vec::new());
-        u64_fast_field._data.clone()
-    };
-}
-
-pub struct U64FastFieldReader {
-    _data: ReadOnlySource,
-    bit_unpacker: BitUnpacker,
-    min_val: u64,
-    max_val: u64,
-=======
     /// Returns true iff the given field_type makes
     /// it possible to access the field values via a 
     /// fastfield.
@@ -62,15 +44,10 @@
     bit_unpacker: BitUnpacker,
     min_value: u64,
     max_value: u64,
->>>>>>> 0dad0279
 }
 
 impl U64FastFieldReader {
 
-<<<<<<< HEAD
-    pub fn empty() -> U64FastFieldReader {
-        U64FastFieldReader::open(U64_FAST_FIELD_EMPTY.clone())
-=======
     /// Returns the minimum value for this fast field.
     ///
     /// The min value does not take in account of possible
@@ -87,18 +64,9 @@
     /// of the actual maximum value.
     pub fn max_value(&self,) -> u64 {
         self.max_value
->>>>>>> 0dad0279
-    }
-}
-
-<<<<<<< HEAD
-    pub fn min_val(&self,) -> u64 {
-        self.min_val
-    }
-
-    pub fn max_val(&self,) -> u64 {
-        self.max_val
-=======
+    }
+}
+
 impl FastFieldReader for U64FastFieldReader {
     type ValueType = u64;
     
@@ -112,36 +80,22 @@
                 integer_options.is_fast(),
             _ => false,
         }
->>>>>>> 0dad0279
     }
 
     /// Opens a new fast field reader given a read only source.
     ///
     /// # Panics
     /// Panics if the data is corrupted.
-<<<<<<< HEAD
-    pub fn open(data: ReadOnlySource) -> U64FastFieldReader {
-        
-        let min_val: u64;
-        let max_val: u64;
-=======
     fn open(data: ReadOnlySource) -> U64FastFieldReader {
         let min_value: u64;
         let max_value: u64;
->>>>>>> 0dad0279
         let bit_unpacker: BitUnpacker;
         
         {
             let mut cursor: &[u8] = data.as_slice();
-<<<<<<< HEAD
-            min_val = u64::deserialize(&mut cursor).expect("Failed to read the min_val of fast field.");
-            let amplitude = u64::deserialize(&mut cursor).expect("Failed to read the amplitude of fast field.");
-            max_val = min_val + amplitude;
-=======
             min_value = u64::deserialize(&mut cursor).expect("Failed to read the min_value of fast field.");
             let amplitude = u64::deserialize(&mut cursor).expect("Failed to read the amplitude of fast field.");
             max_value = min_value + amplitude;
->>>>>>> 0dad0279
             let num_bits = compute_num_bits(amplitude);
             bit_unpacker = BitUnpacker::new(cursor, num_bits as usize)
         }
@@ -154,12 +108,6 @@
         }
     }
 
-<<<<<<< HEAD
-    pub fn get(&self, doc: DocId) -> u64 {
-        self.min_val + self.bit_unpacker.get(doc as usize)
-    }
-=======
->>>>>>> 0dad0279
 }
 
 
@@ -173,11 +121,7 @@
         {
             let write: WritePtr = directory.open_write(Path::new("test")).unwrap();
             let mut serializer = FastFieldSerializer::new(write).unwrap();
-<<<<<<< HEAD
-            let mut fast_field_writers = U64FastFieldsWriter::from_schema(&schema);
-=======
             let mut fast_field_writers = FastFieldsWriter::from_schema(&schema);
->>>>>>> 0dad0279
             for val in vals {
                 let mut fast_field_writer = fast_field_writers.get_field_writer(field).unwrap();
                 fast_field_writer.add_val(val);
@@ -186,14 +130,6 @@
             serializer.close().unwrap();
         }
         let source = directory.open_read(&path).unwrap();
-<<<<<<< HEAD
-        let fast_field_readers = U64FastFieldsReader::open(source).unwrap();
-        fast_field_readers.get_field(field).unwrap()
-     }
-}
-
-pub struct U64FastFieldsReader {
-=======
         let fast_field_readers = FastFieldsReader::open(source).unwrap();
         fast_field_readers.open_reader(field).unwrap()
      }
@@ -265,20 +201,10 @@
 /// It contains a mapping that associated these fields to 
 /// the proper slice in the fastfield reader file.
 pub struct FastFieldsReader {
->>>>>>> 0dad0279
     source: ReadOnlySource,
     field_offsets: HashMap<Field, (u32, u32)>,
 }
 
-<<<<<<< HEAD
-unsafe impl Send for U64FastFieldReader {}
-unsafe impl Sync for U64FastFieldReader {}
-unsafe impl Send for U64FastFieldsReader {}
-unsafe impl Sync for U64FastFieldsReader {}
-
-impl U64FastFieldsReader {
-    pub fn open(source: ReadOnlySource) -> io::Result<U64FastFieldsReader> {
-=======
 impl FastFieldsReader {
 
     /// Opens the `FastFieldsReader` file
@@ -287,7 +213,6 @@
     /// the list of the offset is read (as a footer of the 
     /// data file).
     pub fn open(source: ReadOnlySource) -> io::Result<FastFieldsReader> {
->>>>>>> 0dad0279
         let header_offset;
         let field_offsets: Vec<(Field, u32)>;
         {
@@ -311,20 +236,12 @@
             let (field, start_offset) = *field_start_offsets;
             field_offsets_map.insert(field, (start_offset, *stop_offset));
         }
-<<<<<<< HEAD
-        Ok(U64FastFieldsReader {
-=======
         Ok(FastFieldsReader {
->>>>>>> 0dad0279
             field_offsets: field_offsets_map,
             source: source,
         })
     }
-<<<<<<< HEAD
-    
-=======
-
->>>>>>> 0dad0279
+
     /// Returns the u64 fast value reader if the field
     /// is a u64 field indexed as "fast".
     ///
@@ -333,20 +250,12 @@
     ///
     /// # Panics
     /// May panic if the index is corrupted.
-<<<<<<< HEAD
-    pub fn get_field(&self, field: Field) -> Option<U64FastFieldReader> {
-=======
     pub fn open_reader<FFReader: FastFieldReader>(&self, field: Field) -> Option<FFReader> {
->>>>>>> 0dad0279
         self.field_offsets
             .get(&field)
             .map(|&(start, stop)| {
                 let field_source = self.source.slice(start as usize, stop as usize);
-<<<<<<< HEAD
-                U64FastFieldReader::open(field_source)
-=======
                 FFReader::open(field_source)
->>>>>>> 0dad0279
             })
     }
 }